/***** BEGIN LICENSE BLOCK *****
# This Source Code Form is subject to the terms of the Mozilla Public
# License, v. 2.0. If a copy of the MPL was not distributed with this file,
# You can obtain one at http://mozilla.org/MPL/2.0/.
#
# The Initial Developer of the Original Code is the Mozilla Foundation.
# Portions created by the Initial Developer are Copyright (C) 2012
# the Initial Developer. All Rights Reserved.
#
# Contributor(s):
#   Rob Miller (rmiller@mozilla.com)
#   Mike Trinkala (trink@mozilla.com)
#   Victor Ng (vng@mozilla.com)
#
# ***** END LICENSE BLOCK *****/

package pipeline

import (
	"code.google.com/p/gomock/gomock"
	"code.google.com/p/goprotobuf/proto"
	"encoding/json"
	"errors"
	"fmt"
	"github.com/mozilla-services/heka/message"
	ts "github.com/mozilla-services/heka/testsupport"
	gs "github.com/rafrombrc/gospec/src/gospec"
	"github.com/rafrombrc/gospec/src/gospec"
	"io/ioutil"
	"strings"
	"testing"
	"time"
)

// Attach an `Init` method to MockDecoders so they'll work w/ PluginWrappers
func (d *MockDecoder) Init(config interface{}) (err error) {
	return
}

func DecodersSpec(c gospec.Context) {
	t := &ts.SimpleT{}
	ctrl := gomock.NewController(t)
	defer ctrl.Finish()

	msg := getTestMessage()
	config := NewPipelineConfig(nil)

	c.Specify("A JsonDecoder", func() {
		encoded, err := json.Marshal(msg)
		c.Assume(err, gs.IsNil)
		pack := NewPipelinePack(config.inputRecycleChan)
		decoder := new(JsonDecoder)

		c.Specify("decodes a json message", func() {
			pack.MsgBytes = encoded
			err := decoder.Decode(pack)
			c.Expect(err, gs.IsNil)
			c.Expect(pack.Message, gs.Equals, msg)
			v, ok := pack.Message.GetFieldValue("foo")
			c.Expect(ok, gs.IsTrue)
			c.Expect(v, gs.Equals, "bar")
		})

		c.Specify("returns an error for bunk encoding", func() {
			bunk := append([]byte{'}'}, encoded...)
			pack.MsgBytes = bunk
			err := decoder.Decode(pack)
			c.Expect(err, gs.Not(gs.IsNil))
		})
	})

	c.Specify("A ProtobufDecoder", func() {
		encoded, err := proto.Marshal(msg)
		c.Assume(err, gs.IsNil)
		pack := NewPipelinePack(config.inputRecycleChan)
		decoder := new(ProtobufDecoder)

		c.Specify("decodes a protobuf message", func() {
			pack.MsgBytes = encoded
			err := decoder.Decode(pack)
			c.Expect(err, gs.IsNil)
			c.Expect(pack.Message, gs.Equals, msg)
			v, ok := pack.Message.GetFieldValue("foo")
			c.Expect(ok, gs.IsTrue)
			c.Expect(v, gs.Equals, "bar")
		})

		c.Specify("returns an error for bunk encoding", func() {
			bunk := append([]byte{0, 0, 0}, encoded...)
			pack.MsgBytes = bunk
			err := decoder.Decode(pack)
			c.Expect(err, gs.Not(gs.IsNil))
		})
	})

<<<<<<< HEAD
	c.Specify("Recovers from a panic in `Decode()`", func() {
		decoder := new(PanicDecoder)
		dRunner := NewDecoderRunner("panic", decoder, nil)
		pack := NewPipelinePack(config.inputRecycleChan)
		var wg sync.WaitGroup
		wg.Add(1)
		Globals().Stopping = true
		dRunner.Start(config, &wg)
		dRunner.InChan() <- pack // No panic ==> success
		wg.Wait()
		Globals().Stopping = false
	})

	c.Specify("A MultiDecoder", func() {
		decoder := new(MultiDecoder)
		conf := decoder.ConfigStruct().(*MultiDecoderConfig)

		supply := make(chan *PipelinePack, 1)
		pack := NewPipelinePack(supply)

		c.Specify("decodes simple messages", func() {
			// bind in regex decoders
			conf.Name = "MyMultiDecoder"
			conf.Order = []string{"syncraw"}
			conf.Subs = make(map[string]interface{}, 0)
			conf.Subs["syncraw"] = make(map[string]interface{}, 0)
			syncraw := conf.Subs["syncraw"].(map[string]interface{})
			syncraw["type"] = "PayloadRegexDecoder"
			syncraw["match_regex"] = "^(?P<TheData>.*)"

			syncraw["message_fields"] = make(map[string]interface{}, 0)
			message_fields := syncraw["message_fields"].(map[string]interface{})
			message_fields["Somedata"] = "%TheData%"

			err := decoder.Init(conf)
			c.Assume(err, gs.IsNil)

			dRunner := NewMockDecoderRunner(ctrl)
			decoder.SetDecoderRunner(dRunner)
			regex_data := "this could be any text"
			pack.Message.SetPayload(regex_data)
			err = decoder.Decode(pack)
			c.Assume(err, gs.IsNil)

			c.Expect(pack.Message.GetType(), gs.Equals, "heka.MyMultiDecoder")
			value, ok := pack.Message.GetFieldValue("Somedata")
			c.Assume(ok, gs.IsTrue)
			c.Expect(value, gs.Equals, regex_data)
		})

		c.Specify("pushes message into catchall on no match", func() {
			// bind in no decoders
			conf.Name = "MyMultiDecoder"
			conf.Order = []string{}
			conf.Subs = make(map[string]interface{}, 0)

			err := decoder.Init(conf)
			c.Assume(err, gs.IsNil)

			dRunner := NewMockDecoderRunner(ctrl)
			// Clobber the InChan() call so that we always get a real
			// channel
			inChan := make(chan *PipelinePack, 1)
			inChanCall := dRunner.EXPECT().InChan().AnyTimes()
			inChanCall.Return(inChan)

			decoder.SetDecoderRunner(dRunner)
			regex_data := "this could be any text"
			pack.Message.SetPayload(regex_data)
			err = decoder.Decode(pack)
			c.Assume(err, gs.IsNil)

			// Expect that the message got pushed back onto the input channel
			pack = <-inChan
			c.Expect(pack.Message.GetType(), gs.Equals, "heka.MyMultiDecoder.catchall")
		})

		c.Specify("drops message if Catchall is disabled and all decoders fail", func() {
			// bind in no decoders
			conf.Name = "MyMultiDecoder"
			conf.Order = []string{}
			conf.Catchall = false
			conf.Subs = make(map[string]interface{}, 0)

			err := decoder.Init(conf)
			c.Assume(err, gs.IsNil)

			dRunner := NewMockDecoderRunner(ctrl)
			// Expect that we log an error for undecoded message
			dRunner.EXPECT().LogError(fmt.Errorf("Unable to decode message with any contained decoder"))

			decoder.SetDecoderRunner(dRunner)
			regex_data := "this could be any text"
			pack.Message.SetPayload(regex_data)
			err = decoder.Decode(pack)
			c.Assume(err, gs.IsNil)

		})
	})

=======
>>>>>>> 93a3ea68
	c.Specify("A PayloadJsonDecoder", func() {
		decoder := new(PayloadJsonDecoder)
		conf := decoder.ConfigStruct().(*PayloadJsonDecoderConfig)
		supply := make(chan *PipelinePack, 1)
		pack := NewPipelinePack(supply)

		c.Specify("decodes simple messages", func() {
			json_data := `{"statsd": {"count": 1, "name": "some.counter"}, "pid": 532, "timestamp": "2013-08-13T10:32:00.000Z"}`
			conf.JsonMap = map[string]string{"Count": "$.statsd.count",
				"Name":      "$.statsd.name",
				"Pid":       "$.pid",
				"Timestamp": "$.timestamp",
			}

			conf.MessageFields = MessageTemplate{
				"Pid":       "%Pid%",
				"StatCount": "%Count%",
				"StatName":  "%Name%",
				"Timestamp": "%Timestamp%",
			}
			err := decoder.Init(conf)
			c.Assume(err, gs.IsNil)
			dRunner := NewMockDecoderRunner(ctrl)
			decoder.SetDecoderRunner(dRunner)
			pack.Message.SetPayload(json_data)
			err = decoder.Decode(pack)
			c.Assume(err, gs.IsNil)
			c.Expect(pack.Message.GetPid(), gs.Equals, int32(532))

			c.Expect(pack.Message.GetTimestamp(),
				gs.Equals,
				int64(1376389920000000000))

			var ok bool
			var name, count interface{}
			count, ok = pack.Message.GetFieldValue("StatCount")
			c.Expect(ok, gs.Equals, true)
			c.Expect(count, gs.Equals, "1.000000000")

			name, ok = pack.Message.GetFieldValue("StatName")
			c.Expect(ok, gs.Equals, true)
			c.Expect(name, gs.Equals, "some.counter")
		})
	})

	c.Specify("A PayloadRegexDecoder", func() {
		decoder := new(PayloadRegexDecoder)
		conf := decoder.ConfigStruct().(*PayloadRegexDecoderConfig)
		supply := make(chan *PipelinePack, 1)
		pack := NewPipelinePack(supply)
		conf.TimestampLayout = "02/Jan/2006:15:04:05 -0700"

		c.Specify("non capture regex", func() {
			conf.MatchRegex = `\d+`
			err := decoder.Init(conf)
			c.Expect(err, gs.Not(gs.IsNil))
			c.Expect(err.Error(), gs.Equals, "PayloadRegexDecoder regex must contain capture groups")
		})

		c.Specify("invalid regex", func() {
			conf.MatchRegex = `\mtest`
			err := decoder.Init(conf)
			c.Expect(err, gs.Not(gs.IsNil))
			c.Expect(err.Error(), gs.Equals, "PayloadRegexDecoder: error parsing regexp: invalid escape sequence: `\\m`")
		})

		c.Specify("reading an apache timestamp", func() {
			conf.MatchRegex = `\[(?P<Timestamp>[^\]]+)\]`
			err := decoder.Init(conf)
			c.Assume(err, gs.IsNil)
			dRunner := NewMockDecoderRunner(ctrl)
			decoder.SetDecoderRunner(dRunner)
			pack.Message.SetPayload("[18/Apr/2013:14:00:28 -0700]")
			err = decoder.Decode(pack)
			c.Expect(pack.Message.GetTimestamp(), gs.Equals, int64(1366318828000000000))
			pack.Zero()
		})

		c.Specify("uses kitchen timestamp", func() {
			conf.MatchRegex = `\[(?P<Timestamp>[^\]]+)\]`
			err := decoder.Init(conf)
			c.Assume(err, gs.IsNil)
			dRunner := NewMockDecoderRunner(ctrl)
			decoder.SetDecoderRunner(dRunner)
			pack.Message.SetPayload("[5:16PM]")
			now := time.Now()
			cur_date := time.Date(now.Year(), now.Month(), now.Day(), 17, 16, 0, 0,
				time.UTC)
			err = decoder.Decode(pack)
			c.Expect(pack.Message.GetTimestamp(), gs.Equals, cur_date.UnixNano())
			pack.Zero()
		})

		c.Specify("adjusts timestamps as specified", func() {
			conf.MatchRegex = `\[(?P<Timestamp>[^\]]+)\]`
			conf.TimestampLayout = "02/Jan/2006:15:04:05"
			conf.TimestampLocation = "America/Los_Angeles"
			timeStr := "18/Apr/2013:14:00:28"
			loc, err := time.LoadLocation(conf.TimestampLocation)
			c.Assume(err, gs.IsNil)
			expectedLocal, err := time.ParseInLocation(conf.TimestampLayout, timeStr, loc)
			c.Assume(err, gs.IsNil)
			err = decoder.Init(conf)
			c.Assume(err, gs.IsNil)
			dRunner := NewMockDecoderRunner(ctrl)
			decoder.SetDecoderRunner(dRunner)
			pack.Message.SetPayload("[" + timeStr + "]")
			err = decoder.Decode(pack)
			c.Expect(pack.Message.GetTimestamp(), gs.Equals, expectedLocal.UnixNano())
			pack.Zero()
		})

		c.Specify("apply representation metadata to a captured field", func() {
			value := "0.23"
			payload := "header"
			conf.MatchRegex = `(?P<ResponseTime>\d+\.\d+)`
			conf.MessageFields = MessageTemplate{
				"ResponseTime|s": "%ResponseTime%",
				"Payload|s":      "%ResponseTime%",
				"Payload":        payload,
			}
			err := decoder.Init(conf)
			c.Assume(err, gs.IsNil)
			dRunner := NewMockDecoderRunner(ctrl)
			decoder.SetDecoderRunner(dRunner)
			pack.Message.SetPayload(value)
			err = decoder.Decode(pack)

			f := pack.Message.FindFirstField("ResponseTime")
			c.Expect(f, gs.Not(gs.IsNil))
			c.Expect(f.GetValue(), gs.Equals, value)
			c.Expect(f.GetRepresentation(), gs.Equals, "s")

			f = pack.Message.FindFirstField("Payload")
			c.Expect(f, gs.Not(gs.IsNil))
			c.Expect(f.GetValue(), gs.Equals, value)
			c.Expect(f.GetRepresentation(), gs.Equals, "s")

			c.Expect(pack.Message.GetPayload(), gs.Equals, payload)

			pack.Zero()
		})

		c.Specify("reading test-zeus.log", func() {
			conf.MatchRegex = `(?P<Ip>([0-9]{1,3}\.){3}[0-9]{1,3}) (?P<Hostname>(([a-zA-Z0-9]|[a-zA-Z0-9][a-zA-Z0-9\-]*[a-zA-Z0-9])\.)*([A-Za-z0-9]|[A-Za-z0-9][A-Za-z0-9\-]*[A-Za-z0-9])) (?P<User>\w+) \[(?P<Timestamp>[^\]]+)\] \"(?P<Verb>[A-X]+) (?P<Request>\/\S*) HTTP\/(?P<Httpversion>\d\.\d)\" (?P<Response>\d{3}) (?P<Bytes>\d+)`
			conf.MessageFields = MessageTemplate{
				"hostname": "%Hostname%",
				"ip":       "%Ip%",
				"response": "%Response%",
			}
			err := decoder.Init(conf)
			c.Assume(err, gs.IsNil)
			filePath := "../testsupport/test-zeus.log"
			fileBytes, err := ioutil.ReadFile(filePath)
			c.Assume(err, gs.IsNil)
			fileStr := string(fileBytes)
			lines := strings.Split(fileStr, "\n")

			containsFieldValue := func(str, fieldName string, msg *message.Message) bool {
				raw, ok := msg.GetFieldValue(fieldName)
				if !ok {
					return false
				}
				value := raw.(string)
				return strings.Contains(str, value)
			}

			c.Specify("extracts capture data and puts it in the message fields", func() {
				var misses int
				for _, line := range lines {
					if strings.TrimSpace(line) == "" {
						continue
					}
					pack.Message.SetPayload(line)
					err = decoder.Decode(pack)
					if err != nil {
						misses++
						continue
					}
					c.Expect(containsFieldValue(line, "hostname", pack.Message), gs.IsTrue)
					c.Expect(containsFieldValue(line, "ip", pack.Message), gs.IsTrue)
					c.Expect(containsFieldValue(line, "response", pack.Message), gs.IsTrue)
					pack.Zero()
				}
				c.Expect(misses, gs.Equals, 3)
			})
		})

		c.Specify("reading test-severity.log", func() {
			conf.MatchRegex = `severity: (?P<Severity>[a-zA-Z]+)`
			conf.SeverityMap = map[string]int32{
				"emergency": 0,
				"alert":     1,
				"critical":  2,
				"error":     3,
				"warning":   4,
				"notice":    5,
				"info":      6,
				"debug":     7,
			}
			reverseMap := make(map[int32]string)
			for str, i := range conf.SeverityMap {
				reverseMap[i] = str
			}
			err := decoder.Init(conf)
			c.Assume(err, gs.IsNil)
			dRunner := NewMockDecoderRunner(ctrl)
			decoder.SetDecoderRunner(dRunner)

			filePath := "../testsupport/test-severity.log"
			fileBytes, err := ioutil.ReadFile(filePath)
			c.Assume(err, gs.IsNil)
			fileStr := string(fileBytes)
			lines := strings.Split(fileStr, "\n")

			c.Specify("sets message severity based on SeverityMap", func() {
				err := errors.New("Don't recognize severity: 'BOGUS'")
				dRunner.EXPECT().LogError(err)
				for _, line := range lines {
					if strings.TrimSpace(line) == "" {
						continue
					}
					pack.Message.SetPayload(line)
					err = decoder.Decode(pack)
					if err != nil {
						fmt.Println(line)
					}
					c.Expect(err, gs.IsNil)
					if strings.Contains(line, "BOGUS") {
						continue
					}
					strVal := reverseMap[pack.Message.GetSeverity()]
					c.Expect(strings.Contains(line, strVal), gs.IsTrue)
				}
			})
		})
	})
}

func BenchmarkDecodeJSON(b *testing.B) {
	b.StopTimer()
	msg := getTestMessage()
	var fmtString = `{"uuid":"%s","type":"%s","timestamp":%s,"logger":"%s","severity":%d,"payload":"%s","fields":%s,"env_version":"%s","metlog_pid":%d,"metlog_hostname":"%s"}`
	timestampJson, _ := json.Marshal(time.Unix(*msg.Timestamp/1e9, *msg.Timestamp%1e9))
	fieldsJson := `{"foo":"bar"}`
	uuid := msg.GetUuidString()
	jsonString := fmt.Sprintf(fmtString, uuid, *msg.Type,
		timestampJson, *msg.Logger, *msg.Severity, *msg.Payload,
		fieldsJson, *msg.EnvVersion, *msg.Pid, *msg.Hostname)

	config := NewPipelineConfig(nil)
	pipelinePack := NewPipelinePack(config.inputRecycleChan)
	pipelinePack.MsgBytes = []byte(jsonString)
	jsonDecoder := new(JsonDecoder)
	b.StartTimer()
	for i := 0; i < b.N; i++ {
		jsonDecoder.Decode(pipelinePack)
	}
}
func BenchmarkEncodeProtobuf(b *testing.B) {
	b.StopTimer()
	msg := getTestMessage()
	b.StartTimer()
	for i := 0; i < b.N; i++ {
		proto.Marshal(msg)
	}
}

func BenchmarkDecodeProtobuf(b *testing.B) {
	b.StopTimer()
	msg := getTestMessage()
	encoded, _ := proto.Marshal(msg)
	config := NewPipelineConfig(nil)
	pack := NewPipelinePack(config.inputRecycleChan)
	decoder := new(ProtobufDecoder)
	pack.MsgBytes = encoded
	b.StartTimer()
	for i := 0; i < b.N; i++ {
		decoder.Decode(pack)
	}
}<|MERGE_RESOLUTION|>--- conflicted
+++ resolved
@@ -93,20 +93,6 @@
 		})
 	})
 
-<<<<<<< HEAD
-	c.Specify("Recovers from a panic in `Decode()`", func() {
-		decoder := new(PanicDecoder)
-		dRunner := NewDecoderRunner("panic", decoder, nil)
-		pack := NewPipelinePack(config.inputRecycleChan)
-		var wg sync.WaitGroup
-		wg.Add(1)
-		Globals().Stopping = true
-		dRunner.Start(config, &wg)
-		dRunner.InChan() <- pack // No panic ==> success
-		wg.Wait()
-		Globals().Stopping = false
-	})
-
 	c.Specify("A MultiDecoder", func() {
 		decoder := new(MultiDecoder)
 		conf := decoder.ConfigStruct().(*MultiDecoderConfig)
@@ -194,8 +180,6 @@
 		})
 	})
 
-=======
->>>>>>> 93a3ea68
 	c.Specify("A PayloadJsonDecoder", func() {
 		decoder := new(PayloadJsonDecoder)
 		conf := decoder.ConfigStruct().(*PayloadJsonDecoderConfig)
