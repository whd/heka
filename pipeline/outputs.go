/***** BEGIN LICENSE BLOCK *****
# This Source Code Form is subject to the terms of the Mozilla Public
# License, v. 2.0. If a copy of the MPL was not distributed with this file,
# You can obtain one at http://mozilla.org/MPL/2.0/.
#
# The Initial Developer of the Original Code is the Mozilla Foundation.
# Portions created by the Initial Developer are Copyright (C) 2012
# the Initial Developer. All Rights Reserved.
#
# Contributor(s):
#   Rob Miller (rmiller@mozilla.com)
#   Mike Trinkala (trink@mozilla.com)
#
# ***** END LICENSE BLOCK *****/

package pipeline

import (
	"code.google.com/p/goprotobuf/proto"
	"encoding/json"
	"fmt"
<<<<<<< HEAD
=======
	"github.com/mozilla-services/heka/client"
	"github.com/mozilla-services/heka/message"
>>>>>>> 27d5edc1
	"github.com/rafrombrc/go-notify"
	"log"
	"net"
	"os"
	"sync"
	"time"
)

<<<<<<< HEAD
type OutputRunner struct {
	Name   string
	Output Output
	Chan   chan *PipelinePack
}

func NewOutputRunner(name string, output Output) *OutputRunner {
	outChan := make(chan *PipelinePack, PoolSize+1)
	outRunner := &OutputRunner{name, output, outChan}
	return outRunner
}

func (self *OutputRunner) Start(recycleChan chan<- *PipelinePack,
	wg *sync.WaitGroup) {
	stopChan := make(chan interface{})
	notify.Start(STOP, stopChan)

	go func() {
		var pack *PipelinePack
	runnerLoop:
		for {
			runtime.Gosched()
			select {
			case pack = <-self.Chan:
				self.Output.Deliver(pack)
				// TODO: look for and call delivery completion callbacks
				pack.OutputRefLock.Lock()
				pack.OutputRefCount--
				if pack.OutputRefCount == 0 {
					pack.Zero()
					recycleChan <- pack
				}
				pack.OutputRefLock.Unlock()
			case <-stopChan:
				break runnerLoop
			}
		}
		log.Println("Output stopped: ", self.Name)
		wg.Done()
	}()
}

type Output interface {
	Deliver(pipelinePack *PipelinePack)
}

type LogOutput struct {
}

func (self *LogOutput) Init(config interface{}) error {
	return nil
}

func (self *LogOutput) Deliver(pipelinePack *PipelinePack) {
	log.Printf("%+v\n", *(pipelinePack.Message))
}

type CounterOutput struct {
	count uint
}

func (self *CounterOutput) Init(config interface{}) error {
	go self.counterLoop()
	return nil
}

func (self *CounterOutput) Deliver(pipelinePack *PipelinePack) {
	self.count++
}

func (self *CounterOutput) counterLoop() {
	tick := time.NewTicker(time.Duration(time.Second))
	aggregate := time.NewTicker(time.Duration(10 * time.Second))
	lastTime := time.Now()
	lastCount := uint(0)
	count := uint(0)
	zeroes := int8(0)
	var (
		msgsSent    uint
		elapsedTime time.Duration
		now         time.Time
		rate        float64
		rates       []float64
	)
	for {
		// Here for performance reasons
		runtime.Gosched()
		select {
		case <-aggregate.C:
			count = self.count
			amount := len(rates)
			if amount < 1 {
				continue
			}
			sort.Float64s(rates)
			min := rates[0]
			max := rates[amount-1]
			mean := min
			sum := float64(0)
			for _, val := range rates {
				sum += val
			}
			mean = sum / float64(amount)
			log.Printf("AGG Sum. Min: %0.2f   Max: %0.2f     Mean: %0.2f",
				min, max, mean)
			rates = rates[:0]
		case <-tick.C:
			count = self.count
			now = time.Now()
			msgsSent = count - lastCount
			lastCount = count
			elapsedTime = now.Sub(lastTime)
			lastTime = now
			rate = float64(msgsSent) / elapsedTime.Seconds()
			if msgsSent == 0 {
				if msgsSent == 0 || zeroes == 3 {
					continue
				}
				zeroes++
=======
type OutputRunner interface {
	PluginRunner
	Output() Output
	Start(h PluginHelper, wg *sync.WaitGroup) (err error)
	Ticker() (ticker <-chan time.Time)
}

type Output interface {
	Start(or OutputRunner, h PluginHelper, wg *sync.WaitGroup) (err error)
}

type LogOutput struct {
	payloadOnly bool
}

func (self *LogOutput) Init(config interface{}) (err error) {
	conf := config.(*PluginConfig)
	if p, ok := (*conf)["payload_only"]; ok {
		self.payloadOnly, ok = p.(bool)
	}
	return
}

func (self *LogOutput) Start(or OutputRunner, h PluginHelper,
	wg *sync.WaitGroup) (err error) {

	go func() {
		var msg *message.Message
		for pack := range or.InChan() {
			msg = pack.Message
			if self.payloadOnly {
				log.Printf(msg.GetPayload())
>>>>>>> 27d5edc1
			} else {
				log.Printf("<\n\tTimestamp: %s\n\tType: %s\n\tHostname: %s\n\tPid: %d"+
					"\n\tUUID: %s"+
					"\n\tLogger: %s\n\tPayload: %s\n\tEnvVersion: %s\n\tSeverity: %d\n"+
					"\tFields: %+v\n>\n",
					time.Unix(0, msg.GetTimestamp()),
					msg.GetType(), msg.GetHostname(), msg.GetPid(), msg.GetUuidString(),
					msg.GetLogger(), msg.GetPayload(), msg.GetEnvVersion(),
					msg.GetSeverity(), msg.Fields)
			}
<<<<<<< HEAD
			log.Printf("Got %d messages. %0.2f msg/sec\n", count, rate)
			rates = append(rates, rate)
=======
			pack.Recycle()
>>>>>>> 27d5edc1
		}
		log.Printf("LogOutput '%s' stopped.", or.Name())
		wg.Done()
	}()

	return
}

// Create a protocol buffers stream for the given message, put it in the given
// byte slice.
func createProtobufStream(pack *PipelinePack, outBytes *[]byte) (err error) {
	messageSize := proto.Size(pack.Message)
	if err = client.EncodeStreamHeader(messageSize, message.Header_PROTOCOL_BUFFER,
		outBytes); err != nil {
		return
	}
	headerSize := len(*outBytes)
	pbuf := proto.NewBuffer((*outBytes)[headerSize:])
	if err = pbuf.Marshal(pack.Message); err != nil {
		return
	}
	*outBytes = (*outBytes)[:headerSize+messageSize]
	return
}

// FileWriter implementation
var (
	FILEFORMATS = map[string]bool{
		"json":           true,
		"text":           true,
		"protobufstream": true,
	}

	TSFORMAT = "[2006/Jan/02:15:04:05 -0700] "
)

const NEWLINE byte = 10

type FileOutput struct {
	path          string
	format        string
	prefix_ts     bool
	perm          os.FileMode
	flushInterval uint32
	file          *os.File
	batchChan     chan []byte
	backChan      chan []byte
	wg            *sync.WaitGroup
	or            OutputRunner
}

type FileOutputConfig struct {
	// Full output file path.
	Path string
	// Format for message serialization, from text (payload only), json, or
	// protobufstream.
	Format string
	// Add timestamp prefix to each output line?
	Prefix_ts bool
	// Output file permissions (default 0644).
	Perm os.FileMode
	// Interval at which accumulated file data should be written to disk, in
	// milliseconds (default 1000, i.e. 1 second).
	FlushInterval uint32
}

func (o *FileOutput) ConfigStruct() interface{} {
	return &FileOutputConfig{Format: "text", Perm: 0644, FlushInterval: 1000}
}

func (o *FileOutput) Init(config interface{}) (err error) {
	conf := config.(*FileOutputConfig)
	if _, ok := FILEFORMATS[conf.Format]; !ok {
		err = fmt.Errorf("FileOutput '%s' unsupported format: %s", conf.Path,
			conf.Format)
		return
	}
	o.path = conf.Path
	o.format = conf.Format
	o.prefix_ts = conf.Prefix_ts
	o.perm = conf.Perm
	if err = o.openFile(); err != nil {
		err = fmt.Errorf("FileOutput '%s' error opening file: %s", o.path, err)
		return
	}
	o.flushInterval = conf.FlushInterval
	o.batchChan = make(chan []byte)
	o.backChan = make(chan []byte, 1) // Don't block on the hand-back
	return
}

func (o *FileOutput) openFile() (err error) {
	o.file, err = os.OpenFile(o.path, os.O_WRONLY|os.O_APPEND|os.O_CREATE, o.perm)
	return
}

func (o *FileOutput) Start(or OutputRunner, h PluginHelper,
	wg *sync.WaitGroup) (err error) {
	o.or = or
	o.wg = wg
	go o.receiver(or.InChan())
	go o.committer()
	return
}

func (o *FileOutput) receiver(inChan chan *PipelinePack) {
	var pack *PipelinePack
	var err error
	ok := true
	ticker := time.Tick(time.Duration(o.flushInterval) * time.Millisecond)
	outBatch := make([]byte, 0, 10000)
	outBytes := make([]byte, 0, 1000)

	for ok {
		select {
		case pack, ok = <-inChan:
			if !ok {
				// Closed inChan => we're shutting down, flush data
				if len(outBatch) > 0 {
					o.batchChan <- outBatch
				}
				close(o.batchChan)
				break
			}
			if err = o.handleMessage(pack, &outBytes); err != nil {
				o.or.LogError(err)
			} else {
				outBatch = append(outBatch, outBytes...)
			}
			outBytes = outBytes[:0]
			pack.Recycle()
		case <-ticker:
			if len(outBatch) > 0 {
				// This will block until the other side is ready to accept
				// this batch, freeing us to start on the next one.
				o.batchChan <- outBatch
				outBatch = <-o.backChan
			}
		}
	}
}

func (o *FileOutput) handleMessage(pack *PipelinePack, outBytes *[]byte) (err error) {
	if o.prefix_ts && o.format != "protobufstream" {
		ts := time.Now().Format(TSFORMAT)
		*outBytes = append(*outBytes, ts...)
	}
	switch o.format {
	case "json":
		if jsonMessage, err := json.Marshal(pack.Message); err == nil {
			*outBytes = append(*outBytes, jsonMessage...)
			*outBytes = append(*outBytes, NEWLINE)
		} else {
			err = fmt.Errorf("FileOutput '%s' error encoding to JSON: %s", o.path, err)
		}
	case "text":
		*outBytes = append(*outBytes, *pack.Message.Payload...)
		*outBytes = append(*outBytes, NEWLINE)
	case "protobufstream":
		if err = createProtobufStream(pack, &*outBytes); err != nil {
			err = fmt.Errorf("FileOutput '%s' error encoding to ProtoBuf: %s", o.path, err)
		}
	default:
		err = fmt.Errorf("FileOutput '%s' error: Invalid format %s", o.path, o.format)
	}
	return
}

func (o *FileOutput) committer() {
	initBatch := make([]byte, 0, 10000)
	o.backChan <- initBatch
	var outBatch []byte
	var err error

	ok := true
	hupChan := make(chan interface{})
	notify.Start(RELOAD, hupChan)

	for ok {
		select {
		case outBatch, ok = <-o.batchChan:
			if !ok {
				// Channel is closed => we're shutting down, exit cleanly.
				break
			}
			n, err := o.file.Write(outBatch)
			if err != nil {
				log.Printf("FileOutput error writing to %s: %s", o.path, err)
			} else if n != len(outBatch) {
				log.Printf("FileOutput truncated output for %s", o.path)
			} else {
				o.file.Sync()
			}
			outBatch = outBatch[:0]
			o.backChan <- outBatch
		case <-hupChan:
			o.file.Close()
			if err = o.openFile(); err != nil {
				// TODO: Need a way to handle this gracefully, see
				// https://github.com/mozilla-services/heka/issues/38
				panic(fmt.Sprintf("FileOutput unable to reopen file '%s': %s",
					o.path, err))
			}
		}
	}

	o.file.Close()
	log.Printf("FileOutput '%s' stopped.\n", o.or.Name())
	o.wg.Done()
}

// TcpOutput implementation
type TcpOutput struct {
	address    string
	connection net.Conn
}

type TcpOutputConfig struct {
	Address string
}

func (t *TcpOutput) ConfigStruct() interface{} {
	return &TcpOutputConfig{Address: "localhost:9125"}
}

func (t *TcpOutput) Init(config interface{}) (err error) {
	conf := config.(*TcpOutputConfig)
	t.address = conf.Address
	t.connection, err = net.Dial("tcp", t.address)
	return
}

func (t *TcpOutput) Start(or OutputRunner, h PluginHelper,
	wg *sync.WaitGroup) (err error) {

	go func() {
		var err error // local scope, not the return val
		var n int
		outBytes := make([]byte, 0, 2000)

		for pack := range or.InChan() {
			outBytes = outBytes[:0]

			if err = createProtobufStream(pack, &outBytes); err != nil {
				or.LogError(err)
				continue
			}

			if n, err = t.connection.Write(outBytes); err != nil {
				or.LogError(fmt.Errorf("writing to %s: %s", t.address, err))
			} else if n != len(outBytes) {
				or.LogError(fmt.Errorf("truncated output to: %s", t.address))
			}
		}

		t.connection.Close()
		log.Printf("TcpOutput '%s' stopped.\n", or.Name())
		wg.Done()
	}()

	return
}<|MERGE_RESOLUTION|>--- conflicted
+++ resolved
@@ -19,11 +19,8 @@
 	"code.google.com/p/goprotobuf/proto"
 	"encoding/json"
 	"fmt"
-<<<<<<< HEAD
-=======
 	"github.com/mozilla-services/heka/client"
 	"github.com/mozilla-services/heka/message"
->>>>>>> 27d5edc1
 	"github.com/rafrombrc/go-notify"
 	"log"
 	"net"
@@ -32,127 +29,6 @@
 	"time"
 )
 
-<<<<<<< HEAD
-type OutputRunner struct {
-	Name   string
-	Output Output
-	Chan   chan *PipelinePack
-}
-
-func NewOutputRunner(name string, output Output) *OutputRunner {
-	outChan := make(chan *PipelinePack, PoolSize+1)
-	outRunner := &OutputRunner{name, output, outChan}
-	return outRunner
-}
-
-func (self *OutputRunner) Start(recycleChan chan<- *PipelinePack,
-	wg *sync.WaitGroup) {
-	stopChan := make(chan interface{})
-	notify.Start(STOP, stopChan)
-
-	go func() {
-		var pack *PipelinePack
-	runnerLoop:
-		for {
-			runtime.Gosched()
-			select {
-			case pack = <-self.Chan:
-				self.Output.Deliver(pack)
-				// TODO: look for and call delivery completion callbacks
-				pack.OutputRefLock.Lock()
-				pack.OutputRefCount--
-				if pack.OutputRefCount == 0 {
-					pack.Zero()
-					recycleChan <- pack
-				}
-				pack.OutputRefLock.Unlock()
-			case <-stopChan:
-				break runnerLoop
-			}
-		}
-		log.Println("Output stopped: ", self.Name)
-		wg.Done()
-	}()
-}
-
-type Output interface {
-	Deliver(pipelinePack *PipelinePack)
-}
-
-type LogOutput struct {
-}
-
-func (self *LogOutput) Init(config interface{}) error {
-	return nil
-}
-
-func (self *LogOutput) Deliver(pipelinePack *PipelinePack) {
-	log.Printf("%+v\n", *(pipelinePack.Message))
-}
-
-type CounterOutput struct {
-	count uint
-}
-
-func (self *CounterOutput) Init(config interface{}) error {
-	go self.counterLoop()
-	return nil
-}
-
-func (self *CounterOutput) Deliver(pipelinePack *PipelinePack) {
-	self.count++
-}
-
-func (self *CounterOutput) counterLoop() {
-	tick := time.NewTicker(time.Duration(time.Second))
-	aggregate := time.NewTicker(time.Duration(10 * time.Second))
-	lastTime := time.Now()
-	lastCount := uint(0)
-	count := uint(0)
-	zeroes := int8(0)
-	var (
-		msgsSent    uint
-		elapsedTime time.Duration
-		now         time.Time
-		rate        float64
-		rates       []float64
-	)
-	for {
-		// Here for performance reasons
-		runtime.Gosched()
-		select {
-		case <-aggregate.C:
-			count = self.count
-			amount := len(rates)
-			if amount < 1 {
-				continue
-			}
-			sort.Float64s(rates)
-			min := rates[0]
-			max := rates[amount-1]
-			mean := min
-			sum := float64(0)
-			for _, val := range rates {
-				sum += val
-			}
-			mean = sum / float64(amount)
-			log.Printf("AGG Sum. Min: %0.2f   Max: %0.2f     Mean: %0.2f",
-				min, max, mean)
-			rates = rates[:0]
-		case <-tick.C:
-			count = self.count
-			now = time.Now()
-			msgsSent = count - lastCount
-			lastCount = count
-			elapsedTime = now.Sub(lastTime)
-			lastTime = now
-			rate = float64(msgsSent) / elapsedTime.Seconds()
-			if msgsSent == 0 {
-				if msgsSent == 0 || zeroes == 3 {
-					continue
-				}
-				zeroes++
-=======
 type OutputRunner interface {
 	PluginRunner
 	Output() Output
@@ -185,7 +61,6 @@
 			msg = pack.Message
 			if self.payloadOnly {
 				log.Printf(msg.GetPayload())
->>>>>>> 27d5edc1
 			} else {
 				log.Printf("<\n\tTimestamp: %s\n\tType: %s\n\tHostname: %s\n\tPid: %d"+
 					"\n\tUUID: %s"+
@@ -196,12 +71,7 @@
 					msg.GetLogger(), msg.GetPayload(), msg.GetEnvVersion(),
 					msg.GetSeverity(), msg.Fields)
 			}
-<<<<<<< HEAD
-			log.Printf("Got %d messages. %0.2f msg/sec\n", count, rate)
-			rates = append(rates, rate)
-=======
 			pack.Recycle()
->>>>>>> 27d5edc1
 		}
 		log.Printf("LogOutput '%s' stopped.", or.Name())
 		wg.Done()
